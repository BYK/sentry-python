import sys
import time
import linecache
from unittest import mock

import pytest

from sentry_sdk import Hub, Scope, metrics, start_transaction
from sentry_sdk.tracing import TRANSACTION_SOURCE_ROUTE
from sentry_sdk.envelope import parse_json

try:
    import gevent
except ImportError:
    gevent = None


minimum_python_37_with_gevent = pytest.mark.skipif(
    gevent and sys.version_info < (3, 7),
    reason="Require Python 3.7 or higher with gevent",
)


def parse_metrics(bytes):
    rv = []
    for line in bytes.splitlines():
        pieces = line.decode("utf-8").split("|")
        payload = pieces[0].split(":")
        name = payload[0]
        values = payload[1:]
        ty = pieces[1]
        ts = None
        tags = {}
        for piece in pieces[2:]:
            if piece[0] == "#":
                for pair in piece[1:].split(","):
                    k, v = pair.split(":", 1)
                    old = tags.get(k)
                    if old is not None:
                        if isinstance(old, list):
                            old.append(v)
                        else:
                            tags[k] = [old, v]
                    else:
                        tags[k] = v
            elif piece[0] == "T":
                ts = int(piece[1:])
            else:
                raise ValueError("unknown piece %r" % (piece,))
        rv.append((ts, name, ty, values, tags))
    rv.sort(key=lambda x: (x[0], x[1], tuple(sorted(tags.items()))))
    return rv


@minimum_python_37_with_gevent
@pytest.mark.forked
def test_incr(sentry_init, capture_envelopes, maybe_monkeypatched_threading):
    sentry_init(
        release="fun-release",
        environment="not-fun-env",
        _experiments={"enable_metrics": True, "metric_code_locations": True},
    )
    ts = time.time()
    envelopes = capture_envelopes()

    metrics.incr("foobar", 1.0, tags={"foo": "bar", "blub": "blah"}, timestamp=ts)
    metrics.incr("foobar", 2.0, tags={"foo": "bar", "blub": "blah"}, timestamp=ts)
    Hub.current.flush()

    (envelope,) = envelopes
    statsd_item, meta_item = envelope.items

    assert statsd_item.headers["type"] == "statsd"
    m = parse_metrics(statsd_item.payload.get_bytes())

    assert len(m) == 1
    assert m[0][1] == "foobar@none"
    assert m[0][2] == "c"
    assert m[0][3] == ["3.0"]
    assert m[0][4] == {
        "blub": "blah",
        "foo": "bar",
        "release": "fun-release",
        "environment": "not-fun-env",
    }

    assert meta_item.headers["type"] == "metric_meta"
    assert parse_json(meta_item.payload.get_bytes()) == {
        "timestamp": mock.ANY,
        "mapping": {
            "c:foobar@none": [
                {
                    "type": "location",
                    "filename": "tests/test_metrics.py",
                    "abs_path": __file__,
                    "function": sys._getframe().f_code.co_name,
                    "module": __name__,
                    "lineno": mock.ANY,
                    "pre_context": mock.ANY,
                    "context_line": mock.ANY,
                    "post_context": mock.ANY,
                }
            ]
        },
    }


@minimum_python_37_with_gevent
@pytest.mark.forked
def test_timing(sentry_init, capture_envelopes, maybe_monkeypatched_threading):
    sentry_init(
        release="fun-release@1.0.0",
        environment="not-fun-env",
        _experiments={"enable_metrics": True, "metric_code_locations": True},
    )
    ts = time.time()
    envelopes = capture_envelopes()

    with metrics.timing("whatever", tags={"blub": "blah"}, timestamp=ts):
        time.sleep(0.1)
    Hub.current.flush()

    (envelope,) = envelopes
    statsd_item, meta_item = envelope.items

    assert statsd_item.headers["type"] == "statsd"
    m = parse_metrics(statsd_item.payload.get_bytes())

    assert len(m) == 1
    assert m[0][1] == "whatever@second"
    assert m[0][2] == "d"
    assert len(m[0][3]) == 1
    assert float(m[0][3][0]) >= 0.1
    assert m[0][4] == {
        "blub": "blah",
        "release": "fun-release@1.0.0",
        "environment": "not-fun-env",
    }

    assert meta_item.headers["type"] == "metric_meta"
    json = parse_json(meta_item.payload.get_bytes())
    assert json == {
        "timestamp": mock.ANY,
        "mapping": {
            "d:whatever@second": [
                {
                    "type": "location",
                    "filename": "tests/test_metrics.py",
                    "abs_path": __file__,
                    "function": sys._getframe().f_code.co_name,
                    "module": __name__,
                    "lineno": mock.ANY,
                    "pre_context": mock.ANY,
                    "context_line": mock.ANY,
                    "post_context": mock.ANY,
                }
            ]
        },
    }

    loc = json["mapping"]["d:whatever@second"][0]
    line = linecache.getline(loc["abs_path"], loc["lineno"])
    assert (
        line.strip()
        == 'with metrics.timing("whatever", tags={"blub": "blah"}, timestamp=ts):'
    )


@minimum_python_37_with_gevent
@pytest.mark.forked
def test_timing_decorator(
    sentry_init, capture_envelopes, maybe_monkeypatched_threading
):
    sentry_init(
        release="fun-release@1.0.0",
        environment="not-fun-env",
        _experiments={"enable_metrics": True, "metric_code_locations": True},
    )
    envelopes = capture_envelopes()

    @metrics.timing("whatever-1", tags={"x": "y"})
    def amazing():
        time.sleep(0.1)
        return 42

    @metrics.timing("whatever-2", tags={"x": "y"}, unit="nanosecond")
    def amazing_nano():
        time.sleep(0.01)
        return 23

    assert amazing() == 42
    assert amazing_nano() == 23
    Hub.current.flush()

    (envelope,) = envelopes
    statsd_item, meta_item = envelope.items

    assert statsd_item.headers["type"] == "statsd"
    m = parse_metrics(statsd_item.payload.get_bytes())

    assert len(m) == 2
    assert m[0][1] == "whatever-1@second"
    assert m[0][2] == "d"
    assert len(m[0][3]) == 1
    assert float(m[0][3][0]) >= 0.1
    assert m[0][4] == {
        "x": "y",
        "release": "fun-release@1.0.0",
        "environment": "not-fun-env",
    }

    assert m[1][1] == "whatever-2@nanosecond"
    assert m[1][2] == "d"
    assert len(m[1][3]) == 1
    assert float(m[1][3][0]) >= 10000000.0
    assert m[1][4] == {
        "x": "y",
        "release": "fun-release@1.0.0",
        "environment": "not-fun-env",
    }

    assert meta_item.headers["type"] == "metric_meta"
    json = parse_json(meta_item.payload.get_bytes())
    assert json == {
        "timestamp": mock.ANY,
        "mapping": {
            "d:whatever-1@second": [
                {
                    "type": "location",
                    "filename": "tests/test_metrics.py",
                    "abs_path": __file__,
                    "function": sys._getframe().f_code.co_name,
                    "module": __name__,
                    "lineno": mock.ANY,
                    "pre_context": mock.ANY,
                    "context_line": mock.ANY,
                    "post_context": mock.ANY,
                }
            ],
            "d:whatever-2@nanosecond": [
                {
                    "type": "location",
                    "filename": "tests/test_metrics.py",
                    "abs_path": __file__,
                    "function": sys._getframe().f_code.co_name,
                    "module": __name__,
                    "lineno": mock.ANY,
                    "pre_context": mock.ANY,
                    "context_line": mock.ANY,
                    "post_context": mock.ANY,
                }
            ],
        },
    }

    # XXX: this is not the best location.  It would probably be better to
    # report the location in the function, however that is quite a bit
    # tricker to do since we report from outside the function so we really
    # only see the callsite.
    loc = json["mapping"]["d:whatever-1@second"][0]
    line = linecache.getline(loc["abs_path"], loc["lineno"])
    assert line.strip() == "assert amazing() == 42"


@minimum_python_37_with_gevent
@pytest.mark.forked
def test_timing_basic(sentry_init, capture_envelopes, maybe_monkeypatched_threading):
    sentry_init(
        release="fun-release@1.0.0",
        environment="not-fun-env",
        _experiments={"enable_metrics": True, "metric_code_locations": True},
    )
    ts = time.time()
    envelopes = capture_envelopes()

    metrics.timing("timing", 1.0, tags={"a": "b"}, timestamp=ts)
    metrics.timing("timing", 2.0, tags={"a": "b"}, timestamp=ts)
    metrics.timing("timing", 2.0, tags={"a": "b"}, timestamp=ts)
    metrics.timing("timing", 3.0, tags={"a": "b"}, timestamp=ts)
    Hub.current.flush()

    (envelope,) = envelopes
    statsd_item, meta_item = envelope.items

    assert statsd_item.headers["type"] == "statsd"
    m = parse_metrics(statsd_item.payload.get_bytes())

    assert len(m) == 1
    assert m[0][1] == "timing@second"
    assert m[0][2] == "d"
    assert len(m[0][3]) == 4
    assert sorted(map(float, m[0][3])) == [1.0, 2.0, 2.0, 3.0]
    assert m[0][4] == {
        "a": "b",
        "release": "fun-release@1.0.0",
        "environment": "not-fun-env",
    }

    assert meta_item.headers["type"] == "metric_meta"
    assert parse_json(meta_item.payload.get_bytes()) == {
        "timestamp": mock.ANY,
        "mapping": {
            "d:timing@second": [
                {
                    "type": "location",
                    "filename": "tests/test_metrics.py",
                    "abs_path": __file__,
                    "function": sys._getframe().f_code.co_name,
                    "module": __name__,
                    "lineno": mock.ANY,
                    "pre_context": mock.ANY,
                    "context_line": mock.ANY,
                    "post_context": mock.ANY,
                }
            ]
        },
    }


@minimum_python_37_with_gevent
@pytest.mark.forked
def test_distribution(sentry_init, capture_envelopes, maybe_monkeypatched_threading):
    sentry_init(
        release="fun-release@1.0.0",
        environment="not-fun-env",
        _experiments={"enable_metrics": True, "metric_code_locations": True},
    )
    ts = time.time()
    envelopes = capture_envelopes()

    metrics.distribution("dist", 1.0, tags={"a": "b"}, timestamp=ts)
    metrics.distribution("dist", 2.0, tags={"a": "b"}, timestamp=ts)
    metrics.distribution("dist", 2.0, tags={"a": "b"}, timestamp=ts)
    metrics.distribution("dist", 3.0, tags={"a": "b"}, timestamp=ts)
    Hub.current.flush()

    (envelope,) = envelopes
    statsd_item, meta_item = envelope.items

    assert statsd_item.headers["type"] == "statsd"
    m = parse_metrics(statsd_item.payload.get_bytes())

    assert len(m) == 1
    assert m[0][1] == "dist@none"
    assert m[0][2] == "d"
    assert len(m[0][3]) == 4
    assert sorted(map(float, m[0][3])) == [1.0, 2.0, 2.0, 3.0]
    assert m[0][4] == {
        "a": "b",
        "release": "fun-release@1.0.0",
        "environment": "not-fun-env",
    }

    assert meta_item.headers["type"] == "metric_meta"
    json = parse_json(meta_item.payload.get_bytes())
    assert json == {
        "timestamp": mock.ANY,
        "mapping": {
            "d:dist@none": [
                {
                    "type": "location",
                    "filename": "tests/test_metrics.py",
                    "abs_path": __file__,
                    "function": sys._getframe().f_code.co_name,
                    "module": __name__,
                    "lineno": mock.ANY,
                    "pre_context": mock.ANY,
                    "context_line": mock.ANY,
                    "post_context": mock.ANY,
                }
            ]
        },
    }

    loc = json["mapping"]["d:dist@none"][0]
    line = linecache.getline(loc["abs_path"], loc["lineno"])
    assert (
        line.strip()
        == 'metrics.distribution("dist", 1.0, tags={"a": "b"}, timestamp=ts)'
    )


@minimum_python_37_with_gevent
@pytest.mark.forked
def test_set(sentry_init, capture_envelopes, maybe_monkeypatched_threading):
    sentry_init(
        release="fun-release@1.0.0",
        environment="not-fun-env",
        _experiments={"enable_metrics": True, "metric_code_locations": True},
    )
    ts = time.time()
    envelopes = capture_envelopes()

    metrics.set("my-set", "peter", tags={"magic": "puff"}, timestamp=ts)
    metrics.set("my-set", "paul", tags={"magic": "puff"}, timestamp=ts)
    metrics.set("my-set", "mary", tags={"magic": "puff"}, timestamp=ts)
    Hub.current.flush()

    (envelope,) = envelopes
    statsd_item, meta_item = envelope.items

    assert statsd_item.headers["type"] == "statsd"
    m = parse_metrics(statsd_item.payload.get_bytes())

    assert len(m) == 1
    assert m[0][1] == "my-set@none"
    assert m[0][2] == "s"
    assert len(m[0][3]) == 3
    assert sorted(map(int, m[0][3])) == [354582103, 2513273657, 3329318813]
    assert m[0][4] == {
        "magic": "puff",
        "release": "fun-release@1.0.0",
        "environment": "not-fun-env",
    }

    assert meta_item.headers["type"] == "metric_meta"
    assert parse_json(meta_item.payload.get_bytes()) == {
        "timestamp": mock.ANY,
        "mapping": {
            "s:my-set@none": [
                {
                    "type": "location",
                    "filename": "tests/test_metrics.py",
                    "abs_path": __file__,
                    "function": sys._getframe().f_code.co_name,
                    "module": __name__,
                    "lineno": mock.ANY,
                    "pre_context": mock.ANY,
                    "context_line": mock.ANY,
                    "post_context": mock.ANY,
                }
            ]
        },
    }


@minimum_python_37_with_gevent
@pytest.mark.forked
def test_gauge(sentry_init, capture_envelopes, maybe_monkeypatched_threading):
    sentry_init(
        release="fun-release@1.0.0",
        environment="not-fun-env",
        _experiments={"enable_metrics": True, "metric_code_locations": False},
    )
    ts = time.time()
    envelopes = capture_envelopes()

    metrics.gauge("my-gauge", 10.0, tags={"x": "y"}, timestamp=ts)
    metrics.gauge("my-gauge", 20.0, tags={"x": "y"}, timestamp=ts)
    metrics.gauge("my-gauge", 30.0, tags={"x": "y"}, timestamp=ts)
    Hub.current.flush()

    (envelope,) = envelopes

    assert len(envelope.items) == 1
    assert envelope.items[0].headers["type"] == "statsd"
    m = parse_metrics(envelope.items[0].payload.get_bytes())

    assert len(m) == 1
    assert m[0][1] == "my-gauge@none"
    assert m[0][2] == "g"
    assert len(m[0][3]) == 5
    assert list(map(float, m[0][3])) == [30.0, 10.0, 30.0, 60.0, 3.0]
    assert m[0][4] == {
        "x": "y",
        "release": "fun-release@1.0.0",
        "environment": "not-fun-env",
    }


@minimum_python_37_with_gevent
@pytest.mark.forked
def test_multiple(sentry_init, capture_envelopes):
    sentry_init(
        release="fun-release@1.0.0",
        environment="not-fun-env",
        _experiments={"enable_metrics": True, "metric_code_locations": False},
    )
    ts = time.time()
    envelopes = capture_envelopes()

    metrics.gauge("my-gauge", 10.0, tags={"x": "y"}, timestamp=ts)
    metrics.gauge("my-gauge", 20.0, tags={"x": "y"}, timestamp=ts)
    metrics.gauge("my-gauge", 30.0, tags={"x": "y"}, timestamp=ts)
    for _ in range(10):
        metrics.incr("counter-1", 1.0, timestamp=ts)
    metrics.incr("counter-2", 1.0, timestamp=ts)

    Hub.current.flush()

    (envelope,) = envelopes

    assert len(envelope.items) == 1
    assert envelope.items[0].headers["type"] == "statsd"
    m = parse_metrics(envelope.items[0].payload.get_bytes())

    assert len(m) == 3

    assert m[0][1] == "counter-1@none"
    assert m[0][2] == "c"
    assert list(map(float, m[0][3])) == [10.0]
    assert m[0][4] == {
        "release": "fun-release@1.0.0",
        "environment": "not-fun-env",
    }

    assert m[1][1] == "counter-2@none"
    assert m[1][2] == "c"
    assert list(map(float, m[1][3])) == [1.0]
    assert m[1][4] == {
        "release": "fun-release@1.0.0",
        "environment": "not-fun-env",
    }

    assert m[2][1] == "my-gauge@none"
    assert m[2][2] == "g"
    assert len(m[2][3]) == 5
    assert list(map(float, m[2][3])) == [30.0, 10.0, 30.0, 60.0, 3.0]
    assert m[2][4] == {
        "x": "y",
        "release": "fun-release@1.0.0",
        "environment": "not-fun-env",
    }


@minimum_python_37_with_gevent
@pytest.mark.forked
def test_transaction_name(
    sentry_init, capture_envelopes, maybe_monkeypatched_threading
):
    sentry_init(
        release="fun-release@1.0.0",
        environment="not-fun-env",
        _experiments={"enable_metrics": True, "metric_code_locations": False},
    )
    ts = time.time()
    envelopes = capture_envelopes()

    scope = Scope.get_current_scope()
    scope.set_transaction_name("/user/{user_id}", source="route")
    metrics.distribution("dist", 1.0, tags={"a": "b"}, timestamp=ts)
    metrics.distribution("dist", 2.0, tags={"a": "b"}, timestamp=ts)
    metrics.distribution("dist", 2.0, tags={"a": "b"}, timestamp=ts)
    metrics.distribution("dist", 3.0, tags={"a": "b"}, timestamp=ts)

    Hub.current.flush()

    (envelope,) = envelopes

    assert len(envelope.items) == 1
    assert envelope.items[0].headers["type"] == "statsd"
    m = parse_metrics(envelope.items[0].payload.get_bytes())

    assert len(m) == 1
    assert m[0][1] == "dist@none"
    assert m[0][2] == "d"
    assert len(m[0][3]) == 4
    assert sorted(map(float, m[0][3])) == [1.0, 2.0, 2.0, 3.0]
    assert m[0][4] == {
        "a": "b",
        "transaction": "/user/{user_id}",
        "release": "fun-release@1.0.0",
        "environment": "not-fun-env",
    }


@minimum_python_37_with_gevent
@pytest.mark.forked
@pytest.mark.parametrize("sample_rate", [1.0, None])
def test_metric_summaries(
    sentry_init, capture_envelopes, sample_rate, maybe_monkeypatched_threading
):
    sentry_init(
        release="fun-release@1.0.0",
        environment="not-fun-env",
        enable_tracing=True,
        _experiments={
            "enable_metrics": True,
            "metrics_summary_sample_rate": sample_rate,
        },
    )
    ts = time.time()
    envelopes = capture_envelopes()

    with start_transaction(
        op="stuff", name="/foo", source=TRANSACTION_SOURCE_ROUTE
    ) as transaction:
        metrics.incr("root-counter", timestamp=ts)
        with metrics.timing("my-timer-metric", tags={"a": "b"}, timestamp=ts):
            for x in range(10):
                metrics.distribution("my-dist", float(x), timestamp=ts)

    Hub.current.flush()

    (transaction, envelope) = envelopes

    # Metrics Emission
    assert envelope.items[0].headers["type"] == "statsd"
    m = parse_metrics(envelope.items[0].payload.get_bytes())

    assert len(m) == 3

    assert m[0][1] == "my-dist@none"
    assert m[0][2] == "d"
    assert len(m[0][3]) == 10
    assert sorted(m[0][3]) == list(map(str, map(float, range(10))))
    assert m[0][4] == {
        "transaction": "/foo",
        "release": "fun-release@1.0.0",
        "environment": "not-fun-env",
    }

    assert m[1][1] == "my-timer-metric@second"
    assert m[1][2] == "d"
    assert len(m[1][3]) == 1
    assert m[1][4] == {
        "a": "b",
        "transaction": "/foo",
        "release": "fun-release@1.0.0",
        "environment": "not-fun-env",
    }

    assert m[2][1] == "root-counter@none"
    assert m[2][2] == "c"
    assert m[2][3] == ["1.0"]
    assert m[2][4] == {
        "transaction": "/foo",
        "release": "fun-release@1.0.0",
        "environment": "not-fun-env",
    }

    # Measurement Attachment
    t = transaction.items[0].get_transaction_event()

    assert t["_metrics_summary"] == {
        "c:root-counter@none": [
            {
                "count": 1,
                "min": 1.0,
                "max": 1.0,
                "sum": 1.0,
                "tags": {
                    "transaction": "/foo",
                    "release": "fun-release@1.0.0",
                    "environment": "not-fun-env",
                },
            }
        ]
    }

    assert t["spans"][0]["_metrics_summary"]["d:my-dist@none"] == [
        {
            "count": 10,
            "min": 0.0,
            "max": 9.0,
            "sum": 45.0,
            "tags": {
                "environment": "not-fun-env",
                "release": "fun-release@1.0.0",
                "transaction": "/foo",
            },
        }
    ]

    assert t["spans"][0]["tags"] == {"a": "b"}
    (timer,) = t["spans"][0]["_metrics_summary"]["d:my-timer-metric@second"]
    assert timer["count"] == 1
    assert timer["max"] == timer["min"] == timer["sum"]
    assert timer["sum"] > 0
    assert timer["tags"] == {
        "a": "b",
        "environment": "not-fun-env",
        "release": "fun-release@1.0.0",
        "transaction": "/foo",
    }


@minimum_python_37_with_gevent
@pytest.mark.forked
def test_metrics_summary_disabled(
    sentry_init, capture_envelopes, maybe_monkeypatched_threading
):
    sentry_init(
        release="fun-release@1.0.0",
        environment="not-fun-env",
        enable_tracing=True,
        _experiments={"enable_metrics": True, "metrics_summary_sample_rate": 0.0},
    )
    ts = time.time()
    envelopes = capture_envelopes()

    with start_transaction(
        op="stuff", name="/foo", source=TRANSACTION_SOURCE_ROUTE
    ) as transaction:
        with metrics.timing("my-timer-metric", tags={"a": "b"}, timestamp=ts):
            pass

    Hub.current.flush()

    (transaction, envelope) = envelopes

    # Metrics Emission
    assert envelope.items[0].headers["type"] == "statsd"
    m = parse_metrics(envelope.items[0].payload.get_bytes())

    assert len(m) == 1
    assert m[0][1] == "my-timer-metric@second"
    assert m[0][2] == "d"
    assert len(m[0][3]) == 1
    assert m[0][4] == {
        "a": "b",
        "transaction": "/foo",
        "release": "fun-release@1.0.0",
        "environment": "not-fun-env",
    }

    # Measurement Attachment
    t = transaction.items[0].get_transaction_event()
    assert "_metrics_summary" not in t
    assert "_metrics_summary" not in t["spans"][0]


@minimum_python_37_with_gevent
@pytest.mark.forked
@pytest.mark.skip(reason="Temporarily disable to release SDK 2.0a1.")
def test_metrics_summary_filtered(
    sentry_init, capture_envelopes, maybe_monkeypatched_threading
):
    def should_summarize_metric(key, tags):
        return key == "foo"

    sentry_init(
        release="fun-release@1.0.0",
        environment="not-fun-env",
        enable_tracing=True,
        _experiments={
            "enable_metrics": True,
            "metrics_summary_sample_rate": 1.0,
            "should_summarize_metric": should_summarize_metric,
        },
    )
    ts = time.time()
    envelopes = capture_envelopes()

    with start_transaction(
        op="stuff", name="/foo", source=TRANSACTION_SOURCE_ROUTE
    ) as transaction:
        metrics.timing("foo", value=3.0, tags={"a": "b"}, timestamp=ts)
        metrics.timing("foo", value=2.0, tags={"b": "c"}, timestamp=ts)
        metrics.timing("bar", value=1.0, tags={"a": "b"}, timestamp=ts)

    Hub.current.flush()

    (transaction, envelope) = envelopes

    # Metrics Emission
    assert envelope.items[0].headers["type"] == "statsd"
    m = parse_metrics(envelope.items[0].payload.get_bytes())

    assert len(m) == 3
    assert m[0][1] == "bar@second"
    assert m[1][1] == "foo@second"
    assert m[2][1] == "foo@second"

    # Measurement Attachment
    t = transaction.items[0].get_transaction_event()["_metrics_summary"]
    assert len(t["d:foo@second"]) == 2
    assert {
        "tags": {
            "a": "b",
            "environment": "not-fun-env",
            "release": "fun-release@1.0.0",
            "transaction": "/foo",
        },
        "min": 3.0,
        "max": 3.0,
        "count": 1,
        "sum": 3.0,
    } in t["d:foo@second"]
    assert {
        "tags": {
            "b": "c",
            "environment": "not-fun-env",
            "release": "fun-release@1.0.0",
            "transaction": "/foo",
        },
        "min": 2.0,
        "max": 2.0,
        "count": 1,
        "sum": 2.0,
    } in t["d:foo@second"]


@minimum_python_37_with_gevent
@pytest.mark.forked
def test_tag_normalization(
    sentry_init, capture_envelopes, maybe_monkeypatched_threading
):
    sentry_init(
        release="fun-release@1.0.0",
        environment="not-fun-env",
        _experiments={"enable_metrics": True, "metric_code_locations": False},
    )
    ts = time.time()
    envelopes = capture_envelopes()

    metrics.distribution("a", 1.0, tags={"foo-bar": "%$foo"}, timestamp=ts)
    metrics.distribution("b", 1.0, tags={"foo$$$bar": "blah{}"}, timestamp=ts)
<<<<<<< HEAD
    metrics.distribution("c", 1.0, tags={"foö-bar": "snöwmän"}, timestamp=ts)
=======
    metrics.distribution("c", 1.0, tags={u"foö-bar": u"snöwmän"}, timestamp=ts)
    metrics.distribution("d", 1.0, tags={"route": "GET /foo"}, timestamp=ts)
    # fmt: on
>>>>>>> e07a128a
    Hub.current.flush()

    (envelope,) = envelopes

    assert len(envelope.items) == 1
    assert envelope.items[0].headers["type"] == "statsd"
    m = parse_metrics(envelope.items[0].payload.get_bytes())

    assert len(m) == 4
    assert m[0][4] == {
        "foo-bar": "$foo",
        "release": "fun-release@1.0.0",
        "environment": "not-fun-env",
    }

    assert m[1][4] == {
        "foo_bar": "blah{}",
        "release": "fun-release@1.0.0",
        "environment": "not-fun-env",
    }

    assert m[2][4] == {
        "fo_-bar": "snöwmän",
        "release": "fun-release@1.0.0",
        "environment": "not-fun-env",
    }
<<<<<<< HEAD
=======
    assert m[3][4] == {
        "release": "fun-release@1.0.0",
        "environment": "not-fun-env",
        "route": "GET /foo",
    }
    # fmt: on
>>>>>>> e07a128a


@minimum_python_37_with_gevent
@pytest.mark.forked
def test_before_emit_metric(
    sentry_init, capture_envelopes, maybe_monkeypatched_threading
):
    def before_emit(key, tags):
        if key == "removed-metric":
            return False
        tags["extra"] = "foo"
        del tags["release"]
        # this better be a noop!
        metrics.incr("shitty-recursion")
        return True

    sentry_init(
        release="fun-release@1.0.0",
        environment="not-fun-env",
        _experiments={
            "enable_metrics": True,
            "metric_code_locations": False,
            "before_emit_metric": before_emit,
        },
    )
    envelopes = capture_envelopes()

    metrics.incr("removed-metric", 1.0)
    metrics.incr("actual-metric", 1.0)
    Hub.current.flush()

    (envelope,) = envelopes

    assert len(envelope.items) == 1
    assert envelope.items[0].headers["type"] == "statsd"
    m = parse_metrics(envelope.items[0].payload.get_bytes())

    assert len(m) == 1
    assert m[0][1] == "actual-metric@none"
    assert m[0][3] == ["1.0"]
    assert m[0][4] == {
        "extra": "foo",
        "environment": "not-fun-env",
    }


@minimum_python_37_with_gevent
@pytest.mark.forked
def test_aggregator_flush(
    sentry_init, capture_envelopes, maybe_monkeypatched_threading
):
    sentry_init(
        release="fun-release@1.0.0",
        environment="not-fun-env",
        _experiments={
            "enable_metrics": True,
        },
    )
    envelopes = capture_envelopes()

    metrics.incr("a-metric", 1.0)
    Hub.current.flush()

    assert len(envelopes) == 1
    assert Hub.current.client.metrics_aggregator.buckets == {}


@minimum_python_37_with_gevent
@pytest.mark.forked
def test_tag_serialization(
    sentry_init, capture_envelopes, maybe_monkeypatched_threading
):
    sentry_init(
        release="fun-release",
        environment="not-fun-env",
        _experiments={"enable_metrics": True, "metric_code_locations": False},
    )
    envelopes = capture_envelopes()

    metrics.incr(
        "counter",
        tags={
            "no-value": None,
            "an-int": 42,
            "a-float": 23.0,
            "a-string": "blah",
            "more-than-one": [1, "zwei", "3.0", None],
        },
    )
    Hub.current.flush()

    (envelope,) = envelopes

    assert len(envelope.items) == 1
    assert envelope.items[0].headers["type"] == "statsd"
    m = parse_metrics(envelope.items[0].payload.get_bytes())

    assert len(m) == 1
    assert m[0][4] == {
        "an-int": "42",
        "a-float": "23.0",
        "a-string": "blah",
        "more-than-one": ["1", "3.0", "zwei"],
        "release": "fun-release",
        "environment": "not-fun-env",
    }


@minimum_python_37_with_gevent
@pytest.mark.forked
def test_flush_recursion_protection(
    sentry_init, capture_envelopes, monkeypatch, maybe_monkeypatched_threading
):
    sentry_init(
        release="fun-release",
        environment="not-fun-env",
        _experiments={"enable_metrics": True},
    )
    envelopes = capture_envelopes()
    test_client = Hub.current.client

    real_capture_envelope = test_client.transport.capture_envelope

    def bad_capture_envelope(*args, **kwargs):
        metrics.incr("bad-metric")
        return real_capture_envelope(*args, **kwargs)

    monkeypatch.setattr(test_client.transport, "capture_envelope", bad_capture_envelope)

    metrics.incr("counter")

    # flush twice to see the inner metric
    Hub.current.flush()
    Hub.current.flush()

    (envelope,) = envelopes
    m = parse_metrics(envelope.items[0].payload.get_bytes())
    assert len(m) == 1
    assert m[0][1] == "counter@none"


@minimum_python_37_with_gevent
@pytest.mark.forked
def test_flush_recursion_protection_background_flush(
    sentry_init, capture_envelopes, monkeypatch, maybe_monkeypatched_threading
):
    monkeypatch.setattr(metrics.MetricsAggregator, "FLUSHER_SLEEP_TIME", 0.01)
    sentry_init(
        release="fun-release",
        environment="not-fun-env",
        _experiments={"enable_metrics": True},
    )
    envelopes = capture_envelopes()
    test_client = Hub.current.client

    real_capture_envelope = test_client.transport.capture_envelope

    def bad_capture_envelope(*args, **kwargs):
        metrics.incr("bad-metric")
        return real_capture_envelope(*args, **kwargs)

    monkeypatch.setattr(test_client.transport, "capture_envelope", bad_capture_envelope)

    metrics.incr("counter")

    # flush via sleep and flag
    Hub.current.client.metrics_aggregator._force_flush = True
    time.sleep(0.5)

    (envelope,) = envelopes
    m = parse_metrics(envelope.items[0].payload.get_bytes())
    assert len(m) == 1
    assert m[0][1] == "counter@none"


@pytest.mark.skipif(
    not gevent or sys.version_info >= (3, 7),
    reason="Python 3.6 or lower and gevent required",
)
@pytest.mark.forked
def test_disable_metrics_for_old_python_with_gevent(
    sentry_init, capture_envelopes, maybe_monkeypatched_threading
):
    if maybe_monkeypatched_threading != "greenlet":
        pytest.skip("Test specifically for gevent/greenlet")

    sentry_init(
        release="fun-release",
        environment="not-fun-env",
        _experiments={"enable_metrics": True},
    )
    envelopes = capture_envelopes()

    metrics.incr("counter")

    Hub.current.flush()

    assert Hub.current.client.metrics_aggregator is None
    assert not envelopes<|MERGE_RESOLUTION|>--- conflicted
+++ resolved
@@ -806,13 +806,9 @@
 
     metrics.distribution("a", 1.0, tags={"foo-bar": "%$foo"}, timestamp=ts)
     metrics.distribution("b", 1.0, tags={"foo$$$bar": "blah{}"}, timestamp=ts)
-<<<<<<< HEAD
     metrics.distribution("c", 1.0, tags={"foö-bar": "snöwmän"}, timestamp=ts)
-=======
-    metrics.distribution("c", 1.0, tags={u"foö-bar": u"snöwmän"}, timestamp=ts)
     metrics.distribution("d", 1.0, tags={"route": "GET /foo"}, timestamp=ts)
-    # fmt: on
->>>>>>> e07a128a
+
     Hub.current.flush()
 
     (envelope,) = envelopes
@@ -827,27 +823,21 @@
         "release": "fun-release@1.0.0",
         "environment": "not-fun-env",
     }
-
     assert m[1][4] == {
         "foo_bar": "blah{}",
         "release": "fun-release@1.0.0",
         "environment": "not-fun-env",
     }
-
     assert m[2][4] == {
         "fo_-bar": "snöwmän",
         "release": "fun-release@1.0.0",
         "environment": "not-fun-env",
     }
-<<<<<<< HEAD
-=======
     assert m[3][4] == {
         "release": "fun-release@1.0.0",
         "environment": "not-fun-env",
         "route": "GET /foo",
     }
-    # fmt: on
->>>>>>> e07a128a
 
 
 @minimum_python_37_with_gevent

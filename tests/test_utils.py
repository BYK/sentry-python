--- conflicted
+++ resolved
@@ -1,19 +1,14 @@
+import threading
 import re
 import sys
-<<<<<<< HEAD
+from datetime import timedelta
 from unittest import mock
 
 import pytest
 
 import sentry_sdk
 from sentry_sdk.integrations import Integration
-=======
-import threading
-from datetime import timedelta
-
-from sentry_sdk._compat import duration_in_milliseconds
 from sentry_sdk._queue import Queue
->>>>>>> b742c45c
 from sentry_sdk.utils import (
     Components,
     Dsn,
@@ -42,22 +37,14 @@
     ensure_integration_enabled_async decorators.
     """
 
-<<<<<<< HEAD
     identifier = "test"
     setup_once = mock.MagicMock()
-=======
+
+
 try:
     import gevent
 except ImportError:
     gevent = None
-
-try:
-    # Python 3
-    FileNotFoundError
-except NameError:
-    # Python 2
-    FileNotFoundError = IOError
->>>>>>> b742c45c
 
 
 def _normalize_distribution_name(name):
@@ -602,7 +589,6 @@
     assert release is None
 
 
-<<<<<<< HEAD
 def test_ensure_integration_enabled_integration_enabled(sentry_init):
     def original_function():
         return "original"
@@ -755,9 +741,10 @@
 
     assert shared_variable == "original"
     assert patched_function.__name__ == "function_to_patch"
-=======
-@pytest.mark.parametrize(
-    "timedelta,expected_milliseconds",
+
+
+@pytest.mark.parametrize(
+    "delta,expected_milliseconds",
     [
         [timedelta(milliseconds=132), 132.0],
         [timedelta(hours=1, milliseconds=132), float(60 * 60 * 1000 + 132)],
@@ -765,8 +752,8 @@
         [timedelta(microseconds=100), 0.1],
     ],
 )
-def test_duration_in_milliseconds(timedelta, expected_milliseconds):
-    assert duration_in_milliseconds(timedelta) == expected_milliseconds
+def test_duration_in_milliseconds(delta, expected_milliseconds):
+    assert delta / timedelta(milliseconds=1) == expected_milliseconds
 
 
 def test_get_current_thread_meta_explicit_thread():
@@ -790,9 +777,6 @@
     assert (thread1.ident, thread1.name) == results.get(timeout=1)
 
 
-@pytest.mark.skipif(
-    sys.version_info < (3, 4), reason="threading.main_thread() Not available"
-)
 def test_get_current_thread_meta_bad_explicit_thread():
     thread = "fake thread"
 
@@ -848,9 +832,6 @@
     assert (thread.ident, thread.name) == results.get(timeout=1)
 
 
-@pytest.mark.skipif(
-    sys.version_info < (3, 4), reason="threading.main_thread() Not available"
-)
 def test_get_current_thread_meta_bad_running_thread():
     results = Queue(maxsize=1)
 
@@ -866,9 +847,6 @@
     assert (main_thread.ident, main_thread.name) == results.get(timeout=1)
 
 
-@pytest.mark.skipif(
-    sys.version_info < (3, 4), reason="threading.main_thread() Not available"
-)
 def test_get_current_thread_meta_main_thread():
     results = Queue(maxsize=1)
 
@@ -885,9 +863,6 @@
     assert (main_thread.ident, main_thread.name) == results.get(timeout=1)
 
 
-@pytest.mark.skipif(
-    sys.version_info < (3, 4), reason="threading.main_thread() Not available"
-)
 def test_get_current_thread_meta_failed_to_get_main_thread():
     results = Queue(maxsize=1)
 
@@ -901,5 +876,4 @@
     thread = threading.Thread(target=target)
     thread.start()
     thread.join()
-    assert (main_thread.ident, main_thread.name) == results.get(timeout=1)
->>>>>>> b742c45c
+    assert (main_thread.ident, main_thread.name) == results.get(timeout=1)
--- conflicted
+++ resolved
@@ -557,25 +557,6 @@
         assert to_base64(input) is None
 
 
-<<<<<<< HEAD
-def test_strip_string():
-    # If value is None returns None.
-    assert strip_string(None) is None
-
-    # If max_length is not passed, returns the full text (up to 1024 bytes).
-    text_1024_long = "a" * 1024
-    assert strip_string(text_1024_long).count("a") == 1024
-
-    # If value exceeds the max_length, returns an AnnotatedValue.
-    text_1025_long = "a" * 1025
-    stripped_text = strip_string(text_1025_long)
-    assert isinstance(stripped_text, AnnotatedValue)
-    assert stripped_text.value.count("a") == 1021  # + '...' is 1024
-
-    # If text has unicode characters, it counts bytes and not number of characters.
-    text_with_unicode_character = "éê"
-    assert strip_string(text_with_unicode_character, max_length=2).value == "é..."
-=======
 @pytest.mark.parametrize(
     "input,max_length,result",
     [
@@ -589,10 +570,6 @@
                 metadata={"len": 257, "rem": [["!limit", "x", 253, 256]]},
             ),
         ],
-        # fmt: off
-        [u"éééé", None, u"éééé"],
-        [u"éééé", 5, AnnotatedValue(value=u"é...", metadata={"len": 8, "rem": [["!limit", "x", 2, 5]]})],
-        # fmt: on
         ["éééé", None, "éééé"],
         [
             "éééé",
@@ -604,5 +581,4 @@
     ],
 )
 def test_strip_string(input, max_length, result):
-    assert strip_string(input, max_length) == result
->>>>>>> c8e91720
+    assert strip_string(input, max_length) == result
"""myapp URL Configuration

The `urlpatterns` list routes URLs to views. For more information please see:
    https://docs.djangoproject.com/en/2.0/topics/http/urls/
Examples:
Function views
    1. Add an import:  from my_app import views
    2. Add a URL to urlpatterns:  path('', views.home, name='home')
Class-based views
    1. Add an import:  from other_app.views import Home
    2. Add a URL to urlpatterns:  path('', Home.as_view(), name='home')
Including another URLconf
    1. Import the include() function: from django.urls import include, path
    2. Add a URL to urlpatterns:  path('blog/', include('blog.urls'))
"""
<<<<<<< HEAD
=======

from __future__ import absolute_import

>>>>>>> e864eab5
try:
    from django.urls import path
except ImportError:
    from django.conf.urls import url

    def path(path, *args, **kwargs):
        return url("^{}$".format(path), *args, **kwargs)


from . import views

urlpatterns = [
    path("custom/ok", views.custom_ok, name="custom_ok"),
    path("custom/exc", views.custom_exc, name="custom_exc"),
]<|MERGE_RESOLUTION|>--- conflicted
+++ resolved
@@ -13,12 +13,7 @@
     1. Import the include() function: from django.urls import include, path
     2. Add a URL to urlpatterns:  path('blog/', include('blog.urls'))
 """
-<<<<<<< HEAD
-=======
 
-from __future__ import absolute_import
-
->>>>>>> e864eab5
 try:
     from django.urls import path
 except ImportError:

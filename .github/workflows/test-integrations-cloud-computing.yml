--- conflicted
+++ resolved
@@ -114,46 +114,6 @@
         with:
           token: ${{ secrets.CODECOV_TOKEN }}
           files: coverage.xml
-<<<<<<< HEAD
-=======
-  test-cloud_computing-py27:
-    name: Cloud Computing (py27)
-    timeout-minutes: 30
-    runs-on: ubuntu-20.04
-    container: python:2.7
-    steps:
-      - uses: actions/checkout@v4.1.1
-      - name: Setup Test Env
-        run: |
-          pip install coverage "tox>=3,<4"
-      - name: Erase coverage
-        run: |
-          coverage erase
-      - name: Test boto3 py27
-        run: |
-          set -x # print commands that are executed
-          ./scripts/runtox.sh --exclude-latest "py2.7-boto3" --cov=tests --cov=sentry_sdk --cov-report= --cov-branch
-      - name: Test chalice py27
-        run: |
-          set -x # print commands that are executed
-          ./scripts/runtox.sh --exclude-latest "py2.7-chalice" --cov=tests --cov=sentry_sdk --cov-report= --cov-branch
-      - name: Test cloud_resource_context py27
-        run: |
-          set -x # print commands that are executed
-          ./scripts/runtox.sh --exclude-latest "py2.7-cloud_resource_context" --cov=tests --cov=sentry_sdk --cov-report= --cov-branch
-      - name: Test gcp py27
-        run: |
-          set -x # print commands that are executed
-          ./scripts/runtox.sh --exclude-latest "py2.7-gcp" --cov=tests --cov=sentry_sdk --cov-report= --cov-branch
-      - name: Generate coverage XML
-        run: |
-          coverage combine .coverage*
-          coverage xml -i
-      - uses: codecov/codecov-action@v4
-        with:
-          token: ${{ secrets.CODECOV_TOKEN }}
-          files: coverage.xml
->>>>>>> 60e644c8
   check_required_tests:
     name: All Cloud Computing tests passed
     needs: test-cloud_computing-pinned

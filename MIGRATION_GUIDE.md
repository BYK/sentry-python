# Sentry SDK 2.0 Migration Guide

Looking to upgrade from Sentry SDK 1.x to 2.x? Here's a comprehensive list of what's changed.

## New Features

- Additional integrations will now be activated automatically if the SDK detects the respective package is installed: Ariadne, ARQ, asyncpg, Chalice, clickhouse-driver, GQL, Graphene, huey, Loguru, PyMongo, Quart, Starlite, Strawberry.

## Changed

- The Pyramid integration will not capture errors that might happen in `authenticated_userid()` in a custom `AuthenticationPolicy` class.
- The method `need_code_loation` of the `MetricsAggregator` was renamed to `need_code_location`.
- The `BackgroundWorker` thread used to process events was renamed from `raven-sentry.BackgroundWorker` to `sentry-sdk.BackgroundWorker`.
- The `reraise` function was moved from `sentry_sdk._compat` to `sentry_sdk.utils`.
- The `_ScopeManager` was moved from `sentry_sdk.hub` to `sentry_sdk.scope`.
- Moved the contents of `tracing_utils_py3.py` to `tracing_utils.py`. The `start_child_span_decorator` is now in `sentry_sdk.tracing_utils`.
- The actual implementation of `get_current_span` was moved to `sentry_sdk.tracing_utils`. `sentry_sdk.get_current_span` is still accessible as part of the top-level API.
<<<<<<< HEAD
- `sentry_sdk.tracing_utils.get_current_span()` does now take a `scope` instead of a `hub` as parameter.
- `sentry_sdk.utils._get_contextvars` does not return a tuple with three values, but a tuple with two values. The `copy_context` was removed.
- If you create a transaction manually and later mutate the transaction in a `configure_scope` block this does not work anymore. Here is a recipe on how to change your code to make it work:
    Your existing implementation:
    ```python
    transaction = sentry_sdk.transaction(...)
    
    # later in the code execution:

    with sentry_sdk.configure_scope() as scope:
        scope.set_transaction_name("new-transaction-name")
    ```

    needs to be changed to this:
    ```python
    transaction = sentry_sdk.transaction(...)
    
    # later in the code execution:

    scope = sentry_sdk.Scope.get_current_scope()
    scope.set_transaction_name("new-transaction-name")
    ```
=======
- The classes listed in the table below are now abstract base classes. Therefore, they can no longer be instantiated. Subclasses can only be instantiated if they implement all of the abstract methods.
  <details>
    <summary><b>Show table</b></summary>

  | Class                                 | Abstract methods                       |
  | ------------------------------------- | -------------------------------------- |
  | `sentry_sdk.integrations.Integration` | `setup_once`                           |
  | `sentry_sdk.metrics.Metric`           | `add`, `serialize_value`, and `weight` |
  | `sentry_sdk.profiler.Scheduler`       | `setup` and `teardown`                 |
  | `sentry_sdk.transport.Transport`      | `capture_envelope`                     |

    </details>
>>>>>>> eca23b82

## Removed

- Removed support for Python 2 and Python 3.5. The SDK now requires at least Python 3.6.
- Removed support for Celery 3.\*.
- Removed support for Django 1.8, 1.9, 1.10.
- Removed support for Flask 0.\*.
- Removed `last_event_id()` top level API. The last event ID is still returned by `capture_event()`, `capture_exception()` and `capture_message()` but the top level API `sentry_sdk.last_event_id()` has been removed.
- Removed support for sending events to the `/store` endpoint. Everything is now sent to the `/envelope` endpoint. If you're on SaaS you don't have to worry about this, but if you're running Sentry yourself you'll need version `20.6.0` or higher of self-hosted Sentry.
- The deprecated `with_locals` configuration option was removed. Use `include_local_variables` instead. See https://docs.sentry.io/platforms/python/configuration/options/#include-local-variables.
- The deprecated `request_bodies` configuration option was removed. Use `max_request_body_size`. See https://docs.sentry.io/platforms/python/configuration/options/#max-request-body-size.
- Removed support for `user.segment`. It was also removed from the trace header as well as from the dynamic sampling context.
- Removed support for the `install` method for custom integrations. Please use `setup_once` instead.
- Removed `sentry_sdk.tracing.Span.new_span`. Use `sentry_sdk.tracing.Span.start_child` instead.
- Removed `sentry_sdk.tracing.Transaction.new_span`. Use `sentry_sdk.tracing.Transaction.start_child` instead.
- Removed `sentry_sdk.utils.Auth.store_api_url`.
- `sentry_sdk.utils.Auth.get_api_url`'s now accepts a `sentry_sdk.consts.EndpointType` enum instead of a string as its only parameter. We recommend omitting this argument when calling the function, since the parameter's default value is the only possible `sentry_sdk.consts.EndpointType` value. The parameter exists for future compatibility.
- Removed `tracing_utils_py2.py`. The `start_child_span_decorator` is now in `sentry_sdk.tracing_utils`.
- Removed the `sentry_sdk.profiler.Scheduler.stop_profiling` method. Any calls to this method can simply be removed, since this was a no-op method.

## Deprecated

- `profiler_mode` and `profiles_sample_rate` have been deprecated as `_experiments` options. Use them as top level options instead:
  ```python
  sentry_sdk.init(
      ...,
      profiler_mode="thread",
      profiles_sample_rate=1.0,
  )
  ```
- Deprecated `sentry_sdk.transport.Transport.capture_event`. Please use `sentry_sdk.transport.Transport.capture_envelope`, instead.
- Passing a function to `sentry_sdk.init`'s `transport` keyword argument has been deprecated. If you wish to provide a custom transport, please pass a `sentry_sdk.transport.Transport` instance or a subclass.
- The parameter `propagate_hub` in `ThreadingIntegration()` was deprecated and renamed to `propagate_scope`.<|MERGE_RESOLUTION|>--- conflicted
+++ resolved
@@ -15,7 +15,6 @@
 - The `_ScopeManager` was moved from `sentry_sdk.hub` to `sentry_sdk.scope`.
 - Moved the contents of `tracing_utils_py3.py` to `tracing_utils.py`. The `start_child_span_decorator` is now in `sentry_sdk.tracing_utils`.
 - The actual implementation of `get_current_span` was moved to `sentry_sdk.tracing_utils`. `sentry_sdk.get_current_span` is still accessible as part of the top-level API.
-<<<<<<< HEAD
 - `sentry_sdk.tracing_utils.get_current_span()` does now take a `scope` instead of a `hub` as parameter.
 - `sentry_sdk.utils._get_contextvars` does not return a tuple with three values, but a tuple with two values. The `copy_context` was removed.
 - If you create a transaction manually and later mutate the transaction in a `configure_scope` block this does not work anymore. Here is a recipe on how to change your code to make it work:
@@ -38,7 +37,6 @@
     scope = sentry_sdk.Scope.get_current_scope()
     scope.set_transaction_name("new-transaction-name")
     ```
-=======
 - The classes listed in the table below are now abstract base classes. Therefore, they can no longer be instantiated. Subclasses can only be instantiated if they implement all of the abstract methods.
   <details>
     <summary><b>Show table</b></summary>
@@ -51,7 +49,6 @@
   | `sentry_sdk.transport.Transport`      | `capture_envelope`                     |
 
     </details>
->>>>>>> eca23b82
 
 ## Removed
 

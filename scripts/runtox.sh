--- conflicted
+++ resolved
@@ -40,8 +40,4 @@
     exit 0
 fi
 
-<<<<<<< HEAD
-exec $TOXPATH -p all -o -e "$ENV" -- "${@:2}"
-=======
-exec $TOXPATH -p auto -o -e "$ENV" -- "${@:2}"
->>>>>>> 4bec867a
+exec $TOXPATH -p auto -o -e "$ENV" -- "${@:2}"
--- conflicted
+++ resolved
@@ -80,7 +80,7 @@
     return f
 
 
-<<<<<<< HEAD
+@scopemethod
 def get_client():
     # type: () -> Union[Client, NoopClient]
     """
@@ -89,8 +89,6 @@
     return Scope.get_client()
 
 
-=======
->>>>>>> 7450eab0
 def sentry_is_initialized():
     # type: () -> bool
     """
@@ -103,15 +101,6 @@
 
 
 @scopemethod
-<<<<<<< HEAD
-=======
-def get_client():
-    # type: () -> Union[sentry_sdk.client.Client, sentry_sdk.client.NoopClient]
-    return Scope.get_client()
-
-
-@scopemethod
->>>>>>> 7450eab0
 def get_current_scope():
     # type: () -> Scope
     return Scope.get_current_scope()

--- conflicted
+++ resolved
@@ -27,19 +27,12 @@
 )
 from sentry_sdk._types import TYPE_CHECKING
 from sentry_sdk.utils import (
-<<<<<<< HEAD
     capture_internal_exceptions,
     copy_context,
     ContextVar,
     event_from_exception,
     exc_info_from_error,
     logger,
-=======
-    event_from_exception,
-    exc_info_from_error,
-    logger,
-    capture_internal_exceptions,
->>>>>>> cabf8d9e
 )
 
 if TYPE_CHECKING:
@@ -128,7 +121,6 @@
     return final_scope
 
 
-<<<<<<< HEAD
 def _copy_on_write(property_name):
     # type: (str) -> Callable[[Any], Any]
     """
@@ -162,8 +154,6 @@
     return decorator
 
 
-=======
->>>>>>> cabf8d9e
 class Scope(object):
     """The scope holds extra information that should be sent with all
     events that belong to it.

from enum import Enum
from sentry_sdk._types import TYPE_CHECKING

# up top to prevent circular import due to integration import
DEFAULT_MAX_VALUE_LENGTH = 1024


# Also needs to be at the top to prevent circular import
class EndpointType(Enum):
    """
    The type of an endpoint. This is an enum, rather than a constant, for historical reasons
    (the old /store endpoint). The enum also preserve future compatibility, in case we ever
    have a new endpoint.
    """

    ENVELOPE = "envelope"


if TYPE_CHECKING:
    import sentry_sdk

    from typing import Optional
    from typing import Callable
    from typing import Union
    from typing import List
    from typing import Type
    from typing import Dict
    from typing import Any
    from typing import Sequence
    from typing import Tuple
    from typing_extensions import TypedDict

    from sentry_sdk.integrations import Integration

    from sentry_sdk._types import (
        BreadcrumbProcessor,
        Event,
        EventProcessor,
        Hint,
        ProfilerMode,
        TracesSampler,
        TransactionProcessor,
        MetricTags,
    )

    # Experiments are feature flags to enable and disable certain unstable SDK
    # functionality. Changing them from the defaults (`None`) in production
    # code is highly discouraged. They are not subject to any stability
    # guarantees such as the ones from semantic versioning.
    Experiments = TypedDict(
        "Experiments",
        {
            "attach_explain_plans": dict[str, Any],
            "max_spans": Optional[int],
            "record_sql_params": Optional[bool],
            "otel_powered_performance": Optional[bool],
            "transport_zlib_compression_level": Optional[int],
            "transport_num_pools": Optional[int],
            "enable_metrics": Optional[bool],
            "metrics_summary_sample_rate": Optional[float],
            "should_summarize_metric": Optional[Callable[[str, MetricTags], bool]],
            "before_emit_metric": Optional[Callable[[str, MetricTags], bool]],
            "metric_code_locations": Optional[bool],
        },
        total=False,
    )

DEFAULT_QUEUE_SIZE = 100
DEFAULT_MAX_BREADCRUMBS = 100
MATCH_ALL = r".*"

FALSE_VALUES = [
    "false",
    "no",
    "off",
    "n",
    "0",
]


class INSTRUMENTER:
    SENTRY = "sentry"
    OTEL = "otel"


class SPANDATA:
    """
    Additional information describing the type of the span.
    See: https://develop.sentry.dev/sdk/performance/span-data-conventions/
    """

    DB_NAME = "db.name"
    """
    The name of the database being accessed. For commands that switch the database, this should be set to the target database (even if the command fails).
    Example: myDatabase
    """

    DB_USER = "db.user"
    """
    The name of the database user used for connecting to the database.
    See: https://github.com/open-telemetry/opentelemetry-specification/blob/main/specification/trace/semantic_conventions/database.md
    Example: my_user
    """

    DB_OPERATION = "db.operation"
    """
    The name of the operation being executed, e.g. the MongoDB command name such as findAndModify, or the SQL keyword.
    See: https://github.com/open-telemetry/opentelemetry-specification/blob/main/specification/trace/semantic_conventions/database.md
    Example: findAndModify, HMSET, SELECT
    """

    DB_SYSTEM = "db.system"
    """
    An identifier for the database management system (DBMS) product being used.
    See: https://github.com/open-telemetry/opentelemetry-specification/blob/main/specification/trace/semantic_conventions/database.md
    Example: postgresql
    """

    CACHE_HIT = "cache.hit"
    """
    A boolean indicating whether the requested data was found in the cache.
    Example: true
    """

    CACHE_ITEM_SIZE = "cache.item_size"
    """
    The size of the requested data in bytes.
    Example: 58
    """

    HTTP_QUERY = "http.query"
    """
    The Query string present in the URL.
    Example: ?foo=bar&bar=baz
    """

    HTTP_FRAGMENT = "http.fragment"
    """
    The Fragments present in the URL.
    Example: #foo=bar
    """

    HTTP_METHOD = "http.method"
    """
    The HTTP method used.
    Example: GET
    """

    HTTP_STATUS_CODE = "http.response.status_code"
    """
    The HTTP status code as an integer.
    Example: 418
    """

    SERVER_ADDRESS = "server.address"
    """
    Name of the database host.
    Example: example.com
    """

    SERVER_PORT = "server.port"
    """
    Logical server port number
    Example: 80; 8080; 443
    """

    SERVER_SOCKET_ADDRESS = "server.socket.address"
    """
    Physical server IP address or Unix socket address.
    Example: 10.5.3.2
    """

    SERVER_SOCKET_PORT = "server.socket.port"
    """
    Physical server port.
    Recommended: If different than server.port.
    Example: 16456
    """

    CODE_FILEPATH = "code.filepath"
    """
    The source code file name that identifies the code unit as uniquely as possible (preferably an absolute file path).
    Example: "/app/myapplication/http/handler/server.py"
    """

    CODE_LINENO = "code.lineno"
    """
    The line number in `code.filepath` best representing the operation. It SHOULD point within the code unit named in `code.function`.
    Example: 42
    """

    CODE_FUNCTION = "code.function"
    """
    The method or function name, or equivalent (usually rightmost part of the code unit's name).
    Example: "server_request"
    """

    CODE_NAMESPACE = "code.namespace"
    """
    The "namespace" within which `code.function` is defined. Usually the qualified class or module name, such that `code.namespace` + some separator + `code.function` form a unique identifier for the code unit.
    Example: "http.handler"
    """


class OP:
    CACHE_GET_ITEM = "cache.get_item"
    DB = "db"
    DB_REDIS = "db.redis"
    EVENT_DJANGO = "event.django"
    FUNCTION = "function"
    FUNCTION_AWS = "function.aws"
    FUNCTION_GCP = "function.gcp"
    GRAPHQL_EXECUTE = "graphql.execute"
    GRAPHQL_MUTATION = "graphql.mutation"
    GRAPHQL_PARSE = "graphql.parse"
    GRAPHQL_RESOLVE = "graphql.resolve"
    GRAPHQL_SUBSCRIPTION = "graphql.subscription"
    GRAPHQL_QUERY = "graphql.query"
    GRAPHQL_VALIDATE = "graphql.validate"
    GRPC_CLIENT = "grpc.client"
    GRPC_SERVER = "grpc.server"
    HTTP_CLIENT = "http.client"
    HTTP_CLIENT_STREAM = "http.client.stream"
    HTTP_SERVER = "http.server"
    MIDDLEWARE_DJANGO = "middleware.django"
    MIDDLEWARE_STARLETTE = "middleware.starlette"
    MIDDLEWARE_STARLETTE_RECEIVE = "middleware.starlette.receive"
    MIDDLEWARE_STARLETTE_SEND = "middleware.starlette.send"
    MIDDLEWARE_STARLITE = "middleware.starlite"
    MIDDLEWARE_STARLITE_RECEIVE = "middleware.starlite.receive"
    MIDDLEWARE_STARLITE_SEND = "middleware.starlite.send"
    QUEUE_SUBMIT_ARQ = "queue.submit.arq"
    QUEUE_TASK_ARQ = "queue.task.arq"
    QUEUE_SUBMIT_CELERY = "queue.submit.celery"
    QUEUE_TASK_CELERY = "queue.task.celery"
    QUEUE_TASK_RQ = "queue.task.rq"
    QUEUE_SUBMIT_HUEY = "queue.submit.huey"
    QUEUE_TASK_HUEY = "queue.task.huey"
    SUBPROCESS = "subprocess"
    SUBPROCESS_WAIT = "subprocess.wait"
    SUBPROCESS_COMMUNICATE = "subprocess.communicate"
    TEMPLATE_RENDER = "template.render"
    VIEW_RENDER = "view.render"
    VIEW_RESPONSE_RENDER = "view.response.render"
    WEBSOCKET_SERVER = "websocket.server"
    SOCKET_CONNECTION = "socket.connection"
    SOCKET_DNS = "socket.dns"


# This type exists to trick mypy and PyCharm into thinking `init` and `Client`
# take these arguments (even though they take opaque **kwargs)
class ClientConstructor:
    def __init__(
        self,
        dsn=None,  # type: Optional[str]
        max_breadcrumbs=DEFAULT_MAX_BREADCRUMBS,  # type: int
        release=None,  # type: Optional[str]
        environment=None,  # type: Optional[str]
        server_name=None,  # type: Optional[str]
        shutdown_timeout=2,  # type: float
        integrations=[],  # type: Sequence[Integration]  # noqa: B006
        in_app_include=[],  # type: List[str]  # noqa: B006
        in_app_exclude=[],  # type: List[str]  # noqa: B006
        default_integrations=True,  # type: bool
        dist=None,  # type: Optional[str]
        transport=None,  # type: Optional[Union[sentry_sdk.transport.Transport, Type[sentry_sdk.transport.Transport], Callable[[Event], None]]]
        transport_queue_size=DEFAULT_QUEUE_SIZE,  # type: int
        sample_rate=1.0,  # type: float
        send_default_pii=False,  # type: bool
        http_proxy=None,  # type: Optional[str]
        https_proxy=None,  # type: Optional[str]
        ignore_errors=[],  # type: Sequence[Union[type, str]]  # noqa: B006
        max_request_body_size="medium",  # type: str
        socket_options=None,  # type: Optional[List[Tuple[int, int, int | bytes]]]
        before_send=None,  # type: Optional[EventProcessor]
        before_breadcrumb=None,  # type: Optional[BreadcrumbProcessor]
        debug=None,  # type: Optional[bool]
        attach_stacktrace=False,  # type: bool
        ca_certs=None,  # type: Optional[str]
        propagate_traces=True,  # type: bool
        traces_sample_rate=None,  # type: Optional[float]
        traces_sampler=None,  # type: Optional[TracesSampler]
        profiles_sample_rate=None,  # type: Optional[float]
        profiles_sampler=None,  # type: Optional[TracesSampler]
        profiler_mode=None,  # type: Optional[ProfilerMode]
        auto_enabling_integrations=True,  # type: bool
        auto_session_tracking=True,  # type: bool
        send_client_reports=True,  # type: bool
        _experiments={},  # type: Experiments  # noqa: B006
        proxy_headers=None,  # type: Optional[Dict[str, str]]
        instrumenter=INSTRUMENTER.SENTRY,  # type: Optional[str]
        before_send_transaction=None,  # type: Optional[TransactionProcessor]
        project_root=None,  # type: Optional[str]
        enable_tracing=None,  # type: Optional[bool]
        include_local_variables=True,  # type: Optional[bool]
        include_source_context=True,  # type: Optional[bool]
        trace_propagation_targets=[  # noqa: B006
            MATCH_ALL
        ],  # type: Optional[Sequence[str]]
        functions_to_trace=[],  # type: Sequence[Dict[str, str]]  # noqa: B006
        event_scrubber=None,  # type: Optional[sentry_sdk.scrubber.EventScrubber]
        max_value_length=DEFAULT_MAX_VALUE_LENGTH,  # type: int
        enable_backpressure_handling=True,  # type: bool
        error_sampler=None,  # type: Optional[Callable[[Event, Hint], Union[float, bool]]]
        enable_db_query_source=True,  # type: bool
        db_query_source_threshold_ms=100,  # type: int
        spotlight=None,  # type: Optional[Union[bool, str]]
    ):
        # type: (...) -> None
        pass


def _get_default_options():
    # type: () -> Dict[str, Any]
    import inspect

    if hasattr(inspect, "getfullargspec"):
        getargspec = inspect.getfullargspec
    else:
        getargspec = inspect.getargspec  # type: ignore

    a = getargspec(ClientConstructor.__init__)
    defaults = a.defaults or ()
    return dict(zip(a.args[-len(defaults) :], defaults))


DEFAULT_OPTIONS = _get_default_options()
del _get_default_options


<<<<<<< HEAD
VERSION = "2.0.0a2"
=======
VERSION = "1.41.0"
>>>>>>> 1b0e932c
<|MERGE_RESOLUTION|>--- conflicted
+++ resolved
@@ -328,8 +328,4 @@
 del _get_default_options
 
 
-<<<<<<< HEAD
-VERSION = "2.0.0a2"
-=======
-VERSION = "1.41.0"
->>>>>>> 1b0e932c
+VERSION = "2.0.0a2"
--- conflicted
+++ resolved
@@ -70,16 +70,9 @@
         self.monitor_beat_tasks = monitor_beat_tasks
         self.exclude_beat_tasks = exclude_beat_tasks
 
-<<<<<<< HEAD
         _patch_beat_apply_entry()
         _patch_redbeat_maybe_due()
         _setup_celery_beat_signals(monitor_beat_tasks)
-=======
-        if monitor_beat_tasks:
-            _patch_beat_apply_entry()
-            _patch_redbeat_maybe_due()
-            _setup_celery_beat_signals()
->>>>>>> 6a9d152c
 
     @staticmethod
     def setup_once():

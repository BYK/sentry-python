"""
IMPORTANT: The contents of this file are part of a proof of concept and as such
are experimental and not suitable for production use. They may be changed or
removed at any time without prior notice.
"""

import sys
from importlib import import_module

from sentry_sdk.integrations import DidNotEnable, Integration
<<<<<<< HEAD
from sentry_sdk.integrations.opentelemetry.potel_span_processor import (
    PotelSentrySpanProcessor,
)
from sentry_sdk.integrations.opentelemetry.contextvars_context import (
    SentryContextVarsRuntimeContext,
)
from sentry_sdk.integrations.opentelemetry.propagator import SentryPropagator
=======
from sentry_sdk.integrations.opentelemetry.distro import _SentryDistro
>>>>>>> 9bfab812
from sentry_sdk.utils import logger, _get_installed_modules
from sentry_sdk._types import TYPE_CHECKING

try:
    from opentelemetry.instrumentation.auto_instrumentation._load import (
        _load_instrumentors,
    )
<<<<<<< HEAD
    from opentelemetry.propagate import set_global_textmap  # type: ignore
    from opentelemetry.sdk.trace import TracerProvider  # type: ignore
    from opentelemetry import context
=======
>>>>>>> 9bfab812
except ImportError:
    raise DidNotEnable("opentelemetry not installed")

if TYPE_CHECKING:
    from typing import Dict


CLASSES_TO_INSTRUMENT = {
    # A mapping of packages to their entry point class that will be instrumented.
    # This is used to post-instrument any classes that were imported before OTel
    # instrumentation took place.
    "fastapi": "fastapi.FastAPI",
    "flask": "flask.Flask",
    # XXX Add a mapping for all instrumentors that patch by replacing a class
}


class OpenTelemetryIntegration(Integration):
    identifier = "opentelemetry"

    @staticmethod
    def setup_once():
        # type: () -> None
        logger.warning(
            "[OTel] Initializing highly experimental OpenTelemetry support. "
            "Use at your own risk."
        )

        original_classes = _record_unpatched_classes()

        try:
            distro = _SentryDistro()
            distro.configure()
            # XXX This does some initial checks before loading instrumentations
            # (checks OTEL_PYTHON_DISABLED_INSTRUMENTATIONS, checks version
            # compat). If we don't want this in the future, we can implement our
            # own _load_instrumentors (it anyway just iterates over
            # opentelemetry_instrumentor entry points).
            _load_instrumentors(distro)
        except Exception:
            logger.exception("[OTel] Failed to auto-initialize OpenTelemetry")

        # XXX: Consider whether this is ok to keep and make default.
        # The alternative is asking folks to follow specific import order for
        # some integrations (sentry_sdk.init before you even import Flask, for
        # instance).
        try:
            _patch_remaining_classes(original_classes)
        except Exception:
            logger.exception(
                "[OTel] Failed to post-patch instrumented classes. "
                "You might have to make sure sentry_sdk.init() is called before importing anything else."
            )

        logger.debug("[OTel] Finished setting up OpenTelemetry integration")


def _record_unpatched_classes():
    # type: () -> Dict[str, type]
    """
    Keep references to classes that are about to be instrumented.

    Used to search for unpatched classes after the instrumentation has run so
    that they can be patched manually.
    """
    installed_packages = _get_installed_modules()

    original_classes = {}

    for package, orig_path in CLASSES_TO_INSTRUMENT.items():
        if package in installed_packages:
            try:
                original_cls = _import_by_path(orig_path)
            except (AttributeError, ImportError):
                logger.debug("[OTel] Failed to import %s", orig_path)
                continue

            original_classes[package] = original_cls

    return original_classes


def _patch_remaining_classes(original_classes):
    # type: (Dict[str, type]) -> None
    """
    Best-effort attempt to patch any uninstrumented classes in sys.modules.

    This enables us to not care about the order of imports and sentry_sdk.init()
    in user code. If e.g. the Flask class had been imported before sentry_sdk
    was init()ed (and therefore before the OTel instrumentation ran), it would
    not be instrumented. This function goes over remaining uninstrumented
    occurrences of the class in sys.modules and replaces them with the
    instrumented class.

    Since this is looking for exact matches, it will not work in some scenarios
    (e.g. if someone is not using the specific class explicitly, but rather
    inheriting from it). In those cases it's still necessary to sentry_sdk.init()
    before importing anything that's supposed to be instrumented.
    """
    # check which classes have actually been instrumented
    instrumented_classes = {}

    for package in list(original_classes.keys()):
        original_path = CLASSES_TO_INSTRUMENT[package]

        try:
            cls = _import_by_path(original_path)
        except (AttributeError, ImportError):
            logger.debug(
                "[OTel] Failed to check if class has been instrumented: %s",
                original_path,
            )
            del original_classes[package]
            continue

        if not cls.__module__.startswith("opentelemetry."):
            del original_classes[package]
            continue

        instrumented_classes[package] = cls

    if not instrumented_classes:
        return

    # replace occurrences of the original unpatched class in sys.modules
    for module_name, module in sys.modules.copy().items():
        if (
            module_name.startswith("sentry_sdk")
            or module_name in sys.builtin_module_names
        ):
            continue

        for package, original_cls in original_classes.items():
            for var_name, var in vars(module).copy().items():
                if var == original_cls:
                    logger.debug(
                        "[OTel] Additionally patching %s from %s",
                        original_cls,
                        module_name,
                    )

                    setattr(module, var_name, instrumented_classes[package])


def _import_by_path(path):
    # type: (str) -> type
    parts = path.rsplit(".", maxsplit=1)
<<<<<<< HEAD
    return getattr(import_module(parts[0]), parts[-1])


def _setup_sentry_tracing():
    # type: () -> None

    # TODO-neel-potel contribute upstream so this is not necessary
    context._RUNTIME_CONTEXT = SentryContextVarsRuntimeContext()

    provider = TracerProvider()

    provider.add_span_processor(PotelSentrySpanProcessor())

    trace.set_tracer_provider(provider)

    set_global_textmap(SentryPropagator())
=======
    return getattr(import_module(parts[0]), parts[-1])
>>>>>>> 9bfab812
<|MERGE_RESOLUTION|>--- conflicted
+++ resolved
@@ -8,17 +8,7 @@
 from importlib import import_module
 
 from sentry_sdk.integrations import DidNotEnable, Integration
-<<<<<<< HEAD
-from sentry_sdk.integrations.opentelemetry.potel_span_processor import (
-    PotelSentrySpanProcessor,
-)
-from sentry_sdk.integrations.opentelemetry.contextvars_context import (
-    SentryContextVarsRuntimeContext,
-)
-from sentry_sdk.integrations.opentelemetry.propagator import SentryPropagator
-=======
 from sentry_sdk.integrations.opentelemetry.distro import _SentryDistro
->>>>>>> 9bfab812
 from sentry_sdk.utils import logger, _get_installed_modules
 from sentry_sdk._types import TYPE_CHECKING
 
@@ -26,12 +16,6 @@
     from opentelemetry.instrumentation.auto_instrumentation._load import (
         _load_instrumentors,
     )
-<<<<<<< HEAD
-    from opentelemetry.propagate import set_global_textmap  # type: ignore
-    from opentelemetry.sdk.trace import TracerProvider  # type: ignore
-    from opentelemetry import context
-=======
->>>>>>> 9bfab812
 except ImportError:
     raise DidNotEnable("opentelemetry not installed")
 
@@ -179,23 +163,4 @@
 def _import_by_path(path):
     # type: (str) -> type
     parts = path.rsplit(".", maxsplit=1)
-<<<<<<< HEAD
-    return getattr(import_module(parts[0]), parts[-1])
-
-
-def _setup_sentry_tracing():
-    # type: () -> None
-
-    # TODO-neel-potel contribute upstream so this is not necessary
-    context._RUNTIME_CONTEXT = SentryContextVarsRuntimeContext()
-
-    provider = TracerProvider()
-
-    provider.add_span_processor(PotelSentrySpanProcessor())
-
-    trace.set_tracer_provider(provider)
-
-    set_global_textmap(SentryPropagator())
-=======
-    return getattr(import_module(parts[0]), parts[-1])
->>>>>>> 9bfab812
+    return getattr(import_module(parts[0]), parts[-1])
--- conflicted
+++ resolved
@@ -218,30 +218,6 @@
 
         self._prune_old_spans()
 
-<<<<<<< HEAD
-=======
-    def _is_sentry_span(self, otel_span):
-        # type: (OTelSpan) -> bool
-        """
-        Break infinite loop:
-        HTTP requests to Sentry are caught by OTel and send again to Sentry.
-        """
-        otel_span_url = None
-        if otel_span.attributes is not None:
-            otel_span_url = otel_span.attributes.get(SpanAttributes.HTTP_URL)
-        otel_span_url = cast("Optional[str]", otel_span_url)
-
-        dsn_url = None
-        client = get_client()
-        if client.dsn:
-            dsn_url = Dsn(client.dsn).netloc
-
-        if otel_span_url and dsn_url and dsn_url in otel_span_url:
-            return True
-
-        return False
-
->>>>>>> 9bfab812
     def _get_otel_context(self, otel_span):
         # type: (OTelSpan) -> dict[str, Any]
         """

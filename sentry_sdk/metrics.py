--- conflicted
+++ resolved
@@ -6,19 +6,11 @@
 import threading
 import time
 import zlib
-<<<<<<< HEAD
+from contextlib import contextmanager
 from datetime import datetime, timezone
-=======
-from contextlib import contextmanager
-from datetime import datetime
->>>>>>> 60e644c8
 from functools import wraps, partial
 
 import sentry_sdk
-<<<<<<< HEAD
-=======
-from sentry_sdk._compat import PY2, text_type, utc_from_timestamp, iteritems
->>>>>>> 60e644c8
 from sentry_sdk.utils import (
     ContextVar,
     now,
@@ -430,14 +422,7 @@
         self._running = True
         self._lock = threading.Lock()
 
-        if is_gevent() and PY2:
-            # get_original on threading.Event in Python 2 incorrectly returns
-            # the gevent-patched class. Luckily, threading.Event is just an alias
-            # for threading._Event in Python 2, and get_original on
-            # threading._Event correctly gets us the stdlib original.
-            event_cls = get_original("threading", "_Event")
-        else:
-            event_cls = get_original("threading", "Event")
+        event_cls = get_original("threading", "Event")
         self._flush_event = event_cls()  # type: threading.Event
 
         self._force_flush = False
